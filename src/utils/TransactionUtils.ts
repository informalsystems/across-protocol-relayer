import { gasPriceOracle, typeguards, utils as sdkUtils } from "@across-protocol/sdk";
import { FeeData } from "@ethersproject/abstract-provider";
import dotenv from "dotenv";
import { AugmentedTransaction } from "../clients";
import { DEFAULT_GAS_FEE_SCALERS } from "../common";
import { EthersError } from "../interfaces";
import {
  BigNumber,
  bnZero,
  Contract,
  isDefined,
  TransactionResponse,
  ethers,
  getContractInfoFromAddress,
  Signer,
  toBNWei,
  winston,
  stringifyThrownValue,
  CHAIN_IDs,
  EvmGasPriceEstimate,
  SVMProvider,
<<<<<<< HEAD
  getNetworkName,
=======
  parseUnits,
>>>>>>> 86c5b8f2
} from "../utils";
import {
  CompilableTransactionMessage,
  KeyPairSigner,
  getBase64EncodedWireTransaction,
  signTransactionMessageWithSigners,
  type Blockhash,
} from "@solana/kit";

dotenv.config();

// Define chains that require legacy (type 0) transactions
// Can be configured via LEGACY_TRANSACTION_CHAINS environment variable (comma-separated chain IDs)
// Default includes Base (8453) and Ethereum (1) mainnet chains
const DEFAULT_LEGACY_CHAINS = [CHAIN_IDs.MAINNET, CHAIN_IDs.BASE, CHAIN_IDs.BSC]; // Ethereum mainnet and Base
const ENV_LEGACY_CHAINS = process.env.LEGACY_TRANSACTION_CHAINS?.split(',').map(Number).filter(Boolean) || [];
export const LEGACY_TRANSACTION_CHAINS = [...DEFAULT_LEGACY_CHAINS, ...ENV_LEGACY_CHAINS];

export type TransactionSimulationResult = {
  transaction: AugmentedTransaction;
  succeed: boolean;
  reason?: string;
  data?: any;
};

export type LatestBlockhash = {
  blockhash: Blockhash;
  lastValidBlockHeight: bigint;
};

const { isError, isEthersError } = typeguards;

export type Multicall2Call = {
  callData: ethers.utils.BytesLike;
  target: string;
};

const nonceReset: { [chainId: number]: boolean } = {};

const txnRetryErrors = new Set(["INSUFFICIENT_FUNDS", "NONCE_EXPIRED", "REPLACEMENT_UNDERPRICED"]);
const expectedRpcErrorMessages = new Set(["nonce has already been used", "intrinsic gas too low"]);
const txnRetryable = (error?: unknown): boolean => {
  if (isEthersError(error)) {
    return txnRetryErrors.has(error.code);
  }

  return expectedRpcErrorMessages.has((error as Error)?.message);
};

const isFillRelayError = (error: unknown): boolean => {
  const fillRelaySelector = "0xdeff4b24"; // keccak256("fillRelay()")[:4]
  const multicallSelector = "0xac9650d8"; // keccak256("multicall()")[:4]

  const errorStack = (error as Error).stack;
  const isFillRelayError = errorStack?.includes(fillRelaySelector);
  const isMulticallError = errorStack?.includes(multicallSelector);
  const isFillRelayInMulticallError = isMulticallError && errorStack?.includes(fillRelaySelector);

  return isFillRelayError && isFillRelayInMulticallError;
};

export function getNetworkError(err: unknown): string {
  return isEthersError(err) ? err.reason : isError(err) ? err.message : "unknown error";
}

export async function getMultisender(chainId: number, baseSigner: Signer): Promise<Contract | undefined> {
  return sdkUtils.getMulticall3(chainId, baseSigner);
}

// Note that this function will throw if the call to the contract on method for given args reverts. Implementers
// of this method should be considerate of this and catch the response to deal with the error accordingly.
// @dev: If the method value is an empty string (e.g. ""), then this function
// will submit a raw transaction to the contract address.
export async function runTransaction(
  logger: winston.Logger,
  contract: Contract,
  method: string,
  args: unknown,
  value = bnZero,
  gasLimit: BigNumber | null = null,
  nonce: number | null = null,
  retriesRemaining = 1,
  depositId?: BigNumber,
  maxGasUsd?: BigNumber,
  gasTokenPriceUsd?: BigNumber
): Promise<TransactionResponse> {
  const { provider } = contract;
  const { chainId } = await provider.getNetwork();

  if (!nonceReset[chainId]) {
    nonce = await provider.getTransactionCount(await contract.signer.getAddress());
    nonceReset[chainId] = true;
  }

  const sendRawTransaction = method === "";

  try {
    const priorityFeeScaler =
      Number(process.env[`PRIORITY_FEE_SCALER_${chainId}`] || process.env.PRIORITY_FEE_SCALER) ||
      DEFAULT_GAS_FEE_SCALERS[chainId]?.maxPriorityFeePerGasScaler;
    const maxFeePerGasScaler =
      Number(process.env[`MAX_FEE_PER_GAS_SCALER_${chainId}`] || process.env.MAX_FEE_PER_GAS_SCALER) ||
      DEFAULT_GAS_FEE_SCALERS[chainId]?.maxFeePerGasScaler;


    let gas = await getGasPrice(
      provider,
      priorityFeeScaler,
      maxFeePerGasScaler,
      sendRawTransaction
        ? undefined
        : await contract.populateTransaction[method](...(args as Array<unknown>), { value }),
      logger,
      method,
      depositId,
      maxGasUsd, // pre-calculated leftover USD for gas
      gasTokenPriceUsd,
      gasLimit
    );

    const flooredPriorityFeePerGas = parseUnits(process.env[`MIN_PRIORITY_FEE_PER_GAS_${chainId}`] || "0", 9);

    // Check if the chain requires legacy transactions
    if (LEGACY_TRANSACTION_CHAINS.includes(chainId)) {
<<<<<<< HEAD
      // For legacy chains, explicitly set type to 0 and ensure only gasPrice is present
      gas = { gasPrice: gas.gasPrice || gas.maxFeePerGas };
=======
      gas = { gasPrice: gas.maxFeePerGas.lt(flooredPriorityFeePerGas) ? flooredPriorityFeePerGas : gas.maxFeePerGas };
    } else {
      // If the priority fee was overridden by the min/floor value, the base fee must be scaled up as well.
      const maxPriorityFeePerGas = sdkUtils.bnMax(gas.maxPriorityFeePerGas, flooredPriorityFeePerGas);
      const baseFeeDelta = maxPriorityFeePerGas.sub(gas.maxPriorityFeePerGas);
      gas = {
        maxFeePerGas: gas.maxFeePerGas.add(baseFeeDelta),
        maxPriorityFeePerGas,
      };
>>>>>>> 86c5b8f2
    }

    logger.debug({
      at: "TxUtil",
      message: "Send tx",
      target: getTarget(contract.address),
      method,
      args,
      value,
      nonce,
      gas,
      flooredPriorityFeePerGas,
      gasLimit,
      priorityFeeScaler,
      maxFeePerGasScaler,
      legacyTx: LEGACY_TRANSACTION_CHAINS.includes(chainId),
      sendRawTxn: sendRawTransaction,
    });
    // TX config has gas (from gasPrice function), value (how much eth to send) and an optional gasLimit. The reduce
    // operation below deletes any null/undefined elements from this object. If gasLimit or nonce are not specified,
    // ethers will determine the correct values to use.
    let txConfig: any = Object.entries({ ...gas, value, nonce, gasLimit }).reduce(
      (a, [k, v]) => (v ? ((a[k] = v), a) : a),
      {}
    );

    // For legacy chains, explicitly set transaction type to 0
    if (LEGACY_TRANSACTION_CHAINS.includes(chainId)) {
      txConfig.type = 0; // Legacy transaction type
    }
    if (sendRawTransaction) {
      // For legacy chains, ensure we're sending a legacy transaction
      const rawTxConfig = LEGACY_TRANSACTION_CHAINS.includes(chainId)
        ? { to: contract.address, value, ...gas, type: 0 }
        : { to: contract.address, value, ...gas };

      return await (await contract.signer).sendTransaction(rawTxConfig);
    } else {
      return await contract[method](...(args as Array<unknown>), txConfig);
    }
  } catch (error) {
    if (retriesRemaining > 0 && txnRetryable(error)) {
      // If error is due to a nonce collision or gas underpricement then re-submit to fetch latest params.
      retriesRemaining -= 1;
      logger.debug({
        at: "TxUtil#runTransaction",
        message: "Retrying txn due to expected error",
        error: stringifyThrownValue(error),
        retriesRemaining,
      });

      return await runTransaction(logger, contract, method, args, value, gasLimit, null, retriesRemaining, maxGasUsd, gasTokenPriceUsd);
    } else {
      // Empirically we have observed that Ethers can produce nested errors, so we try to recurse down them
      // and log them as clearly as possible. For example:
      // - Top-level (Contract method call): "reason":"cannot estimate gas; transaction may fail or may require manual gas limit" (UNPREDICTABLE_GAS_LIMIT)
      // - Mid-level (eth_estimateGas): "reason":"execution reverted: delegatecall failed" (UNPREDICTABLE_GAS_LIMIT)
      // - Bottom-level (JSON-RPC/HTTP): "reason":"processing response error" (SERVER_ERROR)
      const commonFields = {
        at: "TxUtil#runTransaction",
        message: "Error executing tx",
        retriesRemaining,
        target: getTarget(contract.address),
        method,
        args,
        value,
        nonce,
        sendRawTxn: sendRawTransaction,
        notificationPath: "across-error",
      };
      if (isEthersError(error)) {
        const ethersErrors: { reason: string; err: EthersError }[] = [];
        let topError = error;
        while (isEthersError(topError)) {
          ethersErrors.push({ reason: topError.reason, err: topError.error as EthersError });
          topError = topError.error as EthersError;
        }
        logger[ethersErrors.some((e) => txnRetryable(e.err)) ? "warn" : "error"]({
          ...commonFields,
          errorReasons: ethersErrors.map((e, i) => `\t ${i}: ${e.reason}`).join("\n"),
        });
      } else {
        logger[txnRetryable(error) || isFillRelayError(error) ? "warn" : "error"]({
          ...commonFields,
          error: stringifyThrownValue(error),
        });
      }
      throw error;
    }
  }
}

export async function sendAndConfirmSolanaTransaction(
  unsignedTransaction: CompilableTransactionMessage,
  signer: KeyPairSigner,
  provider: SVMProvider,
  cycles = 25,
  pollingDelay = 600 // 1.5 slots on Solana.
): Promise<string> {
  const delay = (ms: number) => {
    return new Promise((resolve) => setTimeout(resolve, ms));
  };
  const signedTx = await signTransactionMessageWithSigners(unsignedTransaction);
  const serializedTx = getBase64EncodedWireTransaction(signedTx);
  const txSignature = await provider
    .sendTransaction(serializedTx, { preflightCommitment: "confirmed", skipPreflight: false, encoding: "base64" })
    .send();
  let confirmed = false;
  let _cycles = 0;
  while (!confirmed && _cycles < cycles) {
    const txStatus = await provider.getSignatureStatuses([txSignature]).send();
    // Index 0 since we are only sending a single transaction in this method.
    confirmed =
      txStatus?.value?.[0]?.confirmationStatus === "confirmed" ||
      txStatus?.value?.[0]?.confirmationStatus === "finalized";
    // If the transaction wasn't confirmed, wait `pollingInterval` and retry.
    if (!confirmed) {
      await delay(pollingDelay);
      _cycles++;
    }
  }
  return txSignature;
}

export async function getGasPrice(
  provider: ethers.providers.Provider,
  priorityScaler = 1.2,
  maxFeePerGasScaler = 3,
  transactionObject?: ethers.PopulatedTransaction,
  logger?: winston.Logger,
  method?: string,
  depositId?: BigNumber,
  maxGasUsd?: BigNumber,
  gasTokenPriceUsd?: BigNumber,
  gasLimit?: BigNumber
): Promise<Partial<FeeData>> {
  // Floor scalers at 1.0 as we'll rarely want to submit too low of a gas price. We mostly
  // just want to submit with as close to prevailing fees as possible.
  maxFeePerGasScaler = Math.max(1, maxFeePerGasScaler);
  priorityScaler = Math.max(1, priorityScaler);
  const { chainId } = await provider.getNetwork();

  // Check if this chain uses legacy transactions
  const isLegacyChain = LEGACY_TRANSACTION_CHAINS.includes(chainId);

  // Pass in unsignedTx here for better Linea gas price estimations via the Linea Viem provider.
  const feeData = (await gasPriceOracle.getGasPriceEstimate(provider, {
    chainId,
    baseFeeMultiplier: toBNWei(maxFeePerGasScaler),
    priorityFeeMultiplier: toBNWei(priorityScaler),
    unsignedTx: transactionObject,
  })) as EvmGasPriceEstimate;


  // Log the original oracle gas prices
  logger.debug({
    at: "GasPrice",
    message: "Oracle suggested gas prices",
    chainId: chainId,
    method: method,
    depositId: depositId,
    baseFeePerGas: ethers.utils.formatUnits(feeData.maxFeePerGas.sub(feeData.maxPriorityFeePerGas), "gwei"),
    maxPriorityFeePerGas: ethers.utils.formatUnits(feeData.maxPriorityFeePerGas, "gwei"),
    maxFeePerGas: ethers.utils.formatUnits(feeData.maxFeePerGas, "gwei"),
    gasLimit: ethers.utils.formatUnits(gasLimit, "wei"),
    maxFeeScaler: maxFeePerGasScaler,
    priorityScaler: priorityScaler,
  });


  // Implement the new enhanced gas pricing approach:
  // 1. maxGasUsd is the entire amount available for gas
  // 2. Divide by gas limit to get per-gas enhancement
  // 3. Use it as the effective max fee per gas unit
  // 4. For legacy chains: use simplified calculation without gas fee estimate, for EIP-1559: derive priority fee from gas estimation

  if ((logger) && (maxGasUsd) && (gasTokenPriceUsd) && maxGasUsd.gt(bnZero)) {
    // Gas price is per unit of gas, so divide maxGasUsd by gas limit first
    const gasLimitForCalculation = gasLimit || toBNWei(21000); // Default to 21k gas if not specified
    const maxGasUsdPerGas = maxGasUsd.div(gasLimitForCalculation);

    // Convert USD per gas to wei per gas to get the effective max fee per gas unit
    const enhancedGasPrice = maxGasUsdPerGas.mul(toBNWei(1)).div(gasTokenPriceUsd);

    if (isLegacyChain) {
      logger.debug({
        at: "TxUtil#getGasPrice",
        message: "Enhanced gas price using legacy Tx",
        chainId: chainId,
        method: method,
        depositId: depositId,
        estimatedGasPrice: ethers.utils.formatUnits(feeData.maxFeePerGas, "gwei"),
        enhancedGasPrice: ethers.utils.formatUnits(enhancedGasPrice, "gwei"),
        gasLimit: ethers.utils.formatUnits(gasLimitForCalculation, "wei"),
        maxGasUsd: ethers.utils.formatEther(maxGasUsd),
        maxGasUsdPerGas: ethers.utils.formatEther(maxGasUsdPerGas),
        gasTokenPriceUsd: ethers.utils.formatEther(gasTokenPriceUsd),
      });

      return {
        gasPrice: enhancedGasPrice, // Single gasPrice field for legacy transactions
      };
    } else {
      // EIP-1559 calculation: derive priority fee from gas estimation
      const estimatedBaseFee = feeData.maxFeePerGas.sub(feeData.maxPriorityFeePerGas);

      // Calculate the final priority fee: effectiveMaxFee - estimatedBaseFee
      const finalMaxPriorityFee = enhancedGasPrice.sub(estimatedBaseFee);

      // Ensure priority fee is not negative
      const enhancedMaxPriorityFee = finalMaxPriorityFee.gt(bnZero) ? finalMaxPriorityFee : feeData.maxPriorityFeePerGas;

      logger.debug({
        at: "TxUtil#getGasPrice",
        message: "Enhanced gas prices using EIP-1559",
        chainId: chainId,
        method: method,
        depositId: depositId,
        originalMaxFeePerGas: ethers.utils.formatUnits(feeData.maxFeePerGas, "gwei"),
        enhancedMaxFeePerGas: ethers.utils.formatUnits(enhancedGasPrice, "gwei"),
        originalMaxPriorityFeePerGas: ethers.utils.formatUnits(feeData.maxPriorityFeePerGas, "gwei"),
        enhancedMaxPriorityFeePerGas: ethers.utils.formatUnits(enhancedMaxPriorityFee, "gwei"),
        maxGasUsd: ethers.utils.formatEther(maxGasUsd),
        gasLimit: ethers.utils.formatUnits(gasLimitForCalculation, "wei"),
        maxGasUsdPerGas: ethers.utils.formatEther(maxGasUsdPerGas),
        estimatedBaseFee: ethers.utils.formatUnits(estimatedBaseFee, "gwei"),
        gasTokenPriceUsd: ethers.utils.formatEther(gasTokenPriceUsd),
      });

      return {
        maxFeePerGas: enhancedGasPrice,
        maxPriorityFeePerGas: enhancedMaxPriorityFee,
      };
    }
  } else {
    logger.debug({
      at: "GasPrice",
      message: "No leftover USD for gas enhancement, using oracle prices"
    });
  }

  // Default to EIP-1559 (type 2) pricing. If gasPriceOracle is using a legacy adapter for this chain then
  // the priority fee will be 0.
  return {
    maxFeePerGas: feeData.maxFeePerGas,
    maxPriorityFeePerGas: feeData.maxPriorityFeePerGas,
  };
}

export async function willSucceed(transaction: AugmentedTransaction): Promise<TransactionSimulationResult> {
  // If the transaction already has a gasLimit, it should have been simulated in advance.
  if (transaction.canFailInSimulation || isDefined(transaction.gasLimit)) {
    return { transaction, succeed: true };
  }

  const timeNow = Date.now();
  const { contract, method } = transaction;
  const args = transaction.value ? [...transaction.args, { value: transaction.value }] : transaction.args;

  // First callStatic, which will surface a custom error if the transaction would fail.
  // This is useful for surfacing custom error revert reasons like RelayFilled in the SpokePool but
  // it does incur an extra RPC call. We do this because estimateGas is a provider function that doesn't
  // relay custom errors well: https://github.com/ethers-io/ethers.js/discussions/3291#discussion-4314795
  let data;
  try {
    data = await contract.callStatic[method](...args);
  } catch (err: any) {
    if (err.errorName) {
      return {
        transaction,
        succeed: false,
        reason: err.errorName,
      };
    }
  }

  try {
    const gasLimit = await contract.estimateGas[method](...args);
    return { transaction: { ...transaction, gasLimit }, succeed: true, data };
  } catch (_error) {
    const error = _error as EthersError;
    return { transaction, succeed: false, reason: error.reason };
  }
}

export function getTarget(targetAddress: string):
  | {
    chainId: number;
    contractName: string;
    targetAddress: string;
  }
  | {
    targetAddress: string;
  } {
  try {
    return { targetAddress, ...getContractInfoFromAddress(targetAddress) };
  } catch (error) {
    return { targetAddress };
  }
}<|MERGE_RESOLUTION|>--- conflicted
+++ resolved
@@ -19,11 +19,7 @@
   CHAIN_IDs,
   EvmGasPriceEstimate,
   SVMProvider,
-<<<<<<< HEAD
-  getNetworkName,
-=======
   parseUnits,
->>>>>>> 86c5b8f2
 } from "../utils";
 import {
   CompilableTransactionMessage,
@@ -148,11 +144,8 @@
 
     // Check if the chain requires legacy transactions
     if (LEGACY_TRANSACTION_CHAINS.includes(chainId)) {
-<<<<<<< HEAD
-      // For legacy chains, explicitly set type to 0 and ensure only gasPrice is present
+      // For legacy chains ensure only gasPrice is present
       gas = { gasPrice: gas.gasPrice || gas.maxFeePerGas };
-=======
-      gas = { gasPrice: gas.maxFeePerGas.lt(flooredPriorityFeePerGas) ? flooredPriorityFeePerGas : gas.maxFeePerGas };
     } else {
       // If the priority fee was overridden by the min/floor value, the base fee must be scaled up as well.
       const maxPriorityFeePerGas = sdkUtils.bnMax(gas.maxPriorityFeePerGas, flooredPriorityFeePerGas);
@@ -161,7 +154,6 @@
         maxFeePerGas: gas.maxFeePerGas.add(baseFeeDelta),
         maxPriorityFeePerGas,
       };
->>>>>>> 86c5b8f2
     }
 
     logger.debug({
